--- conflicted
+++ resolved
@@ -62,15 +62,9 @@
         warn("disable_conv_cp and use_cp are deprecated. Please use use_tucker instead.", stacklevel=2)
     use_scalar = str_bool(kwargs.get('use_scalar', False))
     block_size = int(kwargs.get('block_size', 4) or 4)
-<<<<<<< HEAD
-    train_norm = kwargs.get('train_norm', False)
-    constrain = int(kwargs.get('constrain', 0) or 0)
-    rescaled = kwargs.get('rescaled', False)
-=======
     train_norm = str_bool(kwargs.get('train_norm', False))
     constrain = int(kwargs.get('constrain', 0) or 0)
     rescaled = str_bool(kwargs.get('rescaled', False))
->>>>>>> 8d01ba3a
     
     if algo == 'glora' and conv_dim>0:
         conv_dim = 0
